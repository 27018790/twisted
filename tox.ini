; tox configuration file for running tests similar to buildbot builders.
;
; There is a non-default `codecov-publish` environment used to publish the
; coverage results to codecov.io. It should be called after running the
; standard coverage environment.
;
; A non-default `txchecker-travis` environment is used to run twistedchecker
; on travis in --diff mode
;
[tox]
skip_missing_interpreters=True
toxworkdir=build/
envlist=
<<<<<<< HEAD
        {py27,py33,py34,py35}-allmodules-{withcoverage,nocoverage}-posix
        py27-allmodules-{withcoverage,nocoverage}-windows,
        py27-nomodules-withcoverage,
        pyflakes,twistedchecker,apidocs,narrativedocs,topfile
=======
        {py27,py33,py34,py35}-{tests,nomodules,coverage}-posix
        py27-{tests,nomodules,coverage}-windows,
        pyflakes,twistedchecker,apidocs,narrativedocs,topfile,manifest-checker
>>>>>>> ef662dce

[testenv]
deps =
<<<<<<< HEAD
    ; Some relatively standard dependencies that we want to have
    ; We cannot use extras here, because it is not supported on Py3
    allmodules: cryptography >= 0.9
    allmodules: pyopenssl >= 0.13
    allmodules: service_identity
    allmodules: idna >= 0.6
    allmodules: pyserial
    allmodules: python-subunit
    allmodules: pycrypto
    allmodules: appdirs
    allmodules: h2
    allmodules: priority
=======
     ; Some relatively standard dependencies that we want to have
     ; We cannot use extras here, because it is not supported on Py3
     {tests,coverage}: cryptography >= 0.9
     {tests,coverage}: pyopenssl >= 16.0.0
     {tests,coverage}: service_identity
     {tests,coverage}: idna >= 0.6
     {tests,coverage}: pyserial
     {tests,coverage}: python-subunit
     {tests,coverage}: pycrypto
     {tests,coverage}: appdirs
     {tests,coverage}: h2
     {tests,coverage}: priority
     {tests,coverage}: sphinx
>>>>>>> ef662dce

    py27-allmodules-posix: pysqlite
    py27-allmodules: soappy

    allmodules-windows: pypiwin32

    withcoverage: coverage

<<<<<<< HEAD
    ; Code quality checkers
    pyflakes: pyflakes
    twistedchecker: twistedchecker

    ; Documentation
    apidocs: pydoctor
    narrativedocs: sphinx

=======
     codecov-publish: codecov

     ; Code quality checkers
     pyflakes{,3}: pyflakes
     manifest-checker: check-manifest

     {twistedchecker,txchecker}: twistedchecker>=0.6.0
     txchecker: diff_cover

     ; Documentation
     apidocs: pydoctor
     narrativedocs: sphinx

; All environment variables are passed.
passenv = *

>>>>>>> ef662dce
setenv =
   # Enable sub-processes coverage reports and store coverage reports in a
   # known location.
   COVERAGE_PROCESS_START = {toxinidir}/.coveragerc
   COVERAGE_FILE = {toxinidir}/.coverage
   # Help tests know where the base directory is.
   TOX_INI_DIR = {toxinidir}

commands =
<<<<<<< HEAD
    nocoverage: {envbindir}/trial --reactor={env:TWISTED_REACTOR:default} --reporter={env:TRIAL_REPORTER:verbose}  {posargs:twisted}

    withcoverage: python {toxinidir}/admin/_copy.py {toxinidir}/admin/zz_coverage.pth {envsitepackagesdir}/zz_coverage.pth
    withcoverage: coverage erase
    withcoverage: coverage run -p --rcfile={toxinidir}/.coveragerc {envbindir}/trial --reactor={env:TWISTED_REACTOR:default} --reporter={env:TRIAL_REPORTER:verbose} {posargs:twisted}
    withcoverage: python {toxinidir}/admin/_copy.py "_trial_temp/.coverage*" {toxinidir}
    withcoverage: python {toxinidir}/admin/_copy.py ".coverage*" {toxinidir}
=======
    #
    # Display information about Python interpreter
    # which will be used in subsequent steps
    #
    python -c "import sys; print(sys.prefix)"
    python -c "import sys; print(sys.exec_prefix)"
    python -c "import sys; print(sys.executable)"
    python --version
>>>>>>> ef662dce

    ; Install PyDoctor here so it DOESNT overwrite Twisted
    py27-{tests,coverage}: pip install --no-deps epydoc pydoctor
    apidocs: pip install --no-deps epydoc pydoctor

    {tests,nomodules}: python -m twisted.trial --reactor={env:TWISTED_REACTOR:default} --reporter={env:TRIAL_REPORTER:verbose}  {posargs:twisted}

<<<<<<< HEAD
=======
    coverage: python {toxinidir}/admin/_copy.py {toxinidir}/admin/zz_coverage.pth {envsitepackagesdir}/zz_coverage.pth
    coverage: coverage erase
    coverage: coverage run -p --rcfile={toxinidir}/.coveragerc -m twisted.trial --reactor={env:TWISTED_REACTOR:default} --reporter={env:TRIAL_REPORTER:verbose} {posargs:twisted}

    codecov-publish: coverage combine
    codecov-publish: coverage xml -o coverage.xml -i
    codecov-publish: codecov {env:CODECOV_OPTIONS:}

    twistedchecker: twistedchecker src/{posargs:twisted}
    txchecker-travis: {toxinidir}/.travis/twistedchecker-trunk-diff.sh {posargs:twisted}

    pyflakes: pyflakes {posargs:src/twisted admin bin}
    pyflakes3: pyflakes {posargs:src/twisted/internet/test/_awaittests.py.3only}

    apidocs: {toxinidir}/bin/admin/build-apidocs {toxinidir}/src/ apidocs
    narrativedocs: sphinx-build -aW -b html -d {toxinidir}/docs/_build {toxinidir}/docs {toxinidir}/docs/_build/

>>>>>>> ef662dce
    topfile: python {toxinidir}/bin/admin/check-topfile "{toxinidir}"

    manifest-checker: check-manifest --ignore "docs/_build*,docs/historic/*,admin*,bin/admin*,twisted/topfiles/*.Old"

[testenv:twistedchecker]
basepython=python2.7
[testenv:pyflakes]
basepython=python2.7
[testenv:pyflakes3]
basepython=python3.5
[testenv:apidocs]
basepython=python2.7
[testenv:topfile]
basepython=python2.7
<<<<<<< HEAD
changedir={toxinidir}

[tox:travis]
; This section is used by tox-travis
; https://pypi.python.org/pypi/tox-travis
2.7 = py27-allmodules-withcoverage-posix,py27-nomodules-withcoverage,topfile,narrativedocs,pyflakes
3.3 = py33-allmodules-withcoverage-posix
3.4 = py34-allmodules-withcoverage-posix
3.5 = py35-allmodules-withcoverage-posix
=======
[testenv:manifest-checker]
basepython=python2.7
>>>>>>> ef662dce
<|MERGE_RESOLUTION|>--- conflicted
+++ resolved
@@ -11,24 +11,17 @@
 skip_missing_interpreters=True
 toxworkdir=build/
 envlist=
-<<<<<<< HEAD
         {py27,py33,py34,py35}-allmodules-{withcoverage,nocoverage}-posix
         py27-allmodules-{withcoverage,nocoverage}-windows,
         py27-nomodules-withcoverage,
-        pyflakes,twistedchecker,apidocs,narrativedocs,topfile
-=======
-        {py27,py33,py34,py35}-{tests,nomodules,coverage}-posix
-        py27-{tests,nomodules,coverage}-windows,
         pyflakes,twistedchecker,apidocs,narrativedocs,topfile,manifest-checker
->>>>>>> ef662dce
 
 [testenv]
 deps =
-<<<<<<< HEAD
     ; Some relatively standard dependencies that we want to have
     ; We cannot use extras here, because it is not supported on Py3
     allmodules: cryptography >= 0.9
-    allmodules: pyopenssl >= 0.13
+    allmodules: pyopenssl >= 16.0.0
     allmodules: service_identity
     allmodules: idna >= 0.6
     allmodules: pyserial
@@ -37,21 +30,7 @@
     allmodules: appdirs
     allmodules: h2
     allmodules: priority
-=======
-     ; Some relatively standard dependencies that we want to have
-     ; We cannot use extras here, because it is not supported on Py3
-     {tests,coverage}: cryptography >= 0.9
-     {tests,coverage}: pyopenssl >= 16.0.0
-     {tests,coverage}: service_identity
-     {tests,coverage}: idna >= 0.6
-     {tests,coverage}: pyserial
-     {tests,coverage}: python-subunit
-     {tests,coverage}: pycrypto
-     {tests,coverage}: appdirs
-     {tests,coverage}: h2
-     {tests,coverage}: priority
-     {tests,coverage}: sphinx
->>>>>>> ef662dce
+    allmodules: sphinx
 
     py27-allmodules-posix: pysqlite
     py27-allmodules: soappy
@@ -60,7 +39,6 @@
 
     withcoverage: coverage
 
-<<<<<<< HEAD
     ; Code quality checkers
     pyflakes: pyflakes
     twistedchecker: twistedchecker
@@ -69,42 +47,10 @@
     apidocs: pydoctor
     narrativedocs: sphinx
 
-=======
-     codecov-publish: codecov
-
-     ; Code quality checkers
-     pyflakes{,3}: pyflakes
-     manifest-checker: check-manifest
-
-     {twistedchecker,txchecker}: twistedchecker>=0.6.0
-     txchecker: diff_cover
-
-     ; Documentation
-     apidocs: pydoctor
-     narrativedocs: sphinx
-
-; All environment variables are passed.
-passenv = *
-
->>>>>>> ef662dce
 setenv =
-   # Enable sub-processes coverage reports and store coverage reports in a
-   # known location.
    COVERAGE_PROCESS_START = {toxinidir}/.coveragerc
-   COVERAGE_FILE = {toxinidir}/.coverage
-   # Help tests know where the base directory is.
-   TOX_INI_DIR = {toxinidir}
 
 commands =
-<<<<<<< HEAD
-    nocoverage: {envbindir}/trial --reactor={env:TWISTED_REACTOR:default} --reporter={env:TRIAL_REPORTER:verbose}  {posargs:twisted}
-
-    withcoverage: python {toxinidir}/admin/_copy.py {toxinidir}/admin/zz_coverage.pth {envsitepackagesdir}/zz_coverage.pth
-    withcoverage: coverage erase
-    withcoverage: coverage run -p --rcfile={toxinidir}/.coveragerc {envbindir}/trial --reactor={env:TWISTED_REACTOR:default} --reporter={env:TRIAL_REPORTER:verbose} {posargs:twisted}
-    withcoverage: python {toxinidir}/admin/_copy.py "_trial_temp/.coverage*" {toxinidir}
-    withcoverage: python {toxinidir}/admin/_copy.py ".coverage*" {toxinidir}
-=======
     #
     # Display information about Python interpreter
     # which will be used in subsequent steps
@@ -113,7 +59,6 @@
     python -c "import sys; print(sys.exec_prefix)"
     python -c "import sys; print(sys.executable)"
     python --version
->>>>>>> ef662dce
 
     ; Install PyDoctor here so it DOESNT overwrite Twisted
     py27-{tests,coverage}: pip install --no-deps epydoc pydoctor
@@ -121,8 +66,6 @@
 
     {tests,nomodules}: python -m twisted.trial --reactor={env:TWISTED_REACTOR:default} --reporter={env:TRIAL_REPORTER:verbose}  {posargs:twisted}
 
-<<<<<<< HEAD
-=======
     coverage: python {toxinidir}/admin/_copy.py {toxinidir}/admin/zz_coverage.pth {envsitepackagesdir}/zz_coverage.pth
     coverage: coverage erase
     coverage: coverage run -p --rcfile={toxinidir}/.coveragerc -m twisted.trial --reactor={env:TWISTED_REACTOR:default} --reporter={env:TRIAL_REPORTER:verbose} {posargs:twisted}
@@ -130,6 +73,21 @@
     codecov-publish: coverage combine
     codecov-publish: coverage xml -o coverage.xml -i
     codecov-publish: codecov {env:CODECOV_OPTIONS:}
+
+    nocoverage: {envbindir}/trial --reactor={env:TWISTED_REACTOR:default} --reporter={env:TRIAL_REPORTER:verbose}  {posargs:twisted}
+
+
+    withcoverage: python {toxinidir}/admin/_copy.py {toxinidir}/admin/zz_coverage.pth {envsitepackagesdir}/zz_coverage.pth
+    withcoverage: coverage erase
+    withcoverage: coverage run -p --rcfile={toxinidir}/.coveragerc {envbindir}/trial --reactor={env:TWISTED_REACTOR:default} --reporter={env:TRIAL_REPORTER:verbose} {posargs:twisted}
+    withcoverage: python {toxinidir}/admin/_copy.py "_trial_temp/.coverage*" {toxinidir}
+    withcoverage: python {toxinidir}/admin/_copy.py ".coverage*" {toxinidir}
+
+    twistedchecker: twistedchecker {posargs:twisted}
+    pyflakes: pyflakes {posargs:twisted admin bin}
+
+    apidocs: {toxinidir}/bin/admin/build-apidocs {toxinidir} apidocs
+    narrativedocs: sphinx-build -aW -b html -d {toxinidir}/docs/_build {toxinidir}/docs {toxinidir}/docs/_build/
 
     twistedchecker: twistedchecker src/{posargs:twisted}
     txchecker-travis: {toxinidir}/.travis/twistedchecker-trunk-diff.sh {posargs:twisted}
@@ -140,10 +98,10 @@
     apidocs: {toxinidir}/bin/admin/build-apidocs {toxinidir}/src/ apidocs
     narrativedocs: sphinx-build -aW -b html -d {toxinidir}/docs/_build {toxinidir}/docs {toxinidir}/docs/_build/
 
->>>>>>> ef662dce
     topfile: python {toxinidir}/bin/admin/check-topfile "{toxinidir}"
 
     manifest-checker: check-manifest --ignore "docs/_build*,docs/historic/*,admin*,bin/admin*,twisted/topfiles/*.Old"
+
 
 [testenv:twistedchecker]
 basepython=python2.7
@@ -155,17 +113,5 @@
 basepython=python2.7
 [testenv:topfile]
 basepython=python2.7
-<<<<<<< HEAD
-changedir={toxinidir}
-
-[tox:travis]
-; This section is used by tox-travis
-; https://pypi.python.org/pypi/tox-travis
-2.7 = py27-allmodules-withcoverage-posix,py27-nomodules-withcoverage,topfile,narrativedocs,pyflakes
-3.3 = py33-allmodules-withcoverage-posix
-3.4 = py34-allmodules-withcoverage-posix
-3.5 = py35-allmodules-withcoverage-posix
-=======
 [testenv:manifest-checker]
-basepython=python2.7
->>>>>>> ef662dce
+basepython=python2.7