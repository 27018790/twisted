--- conflicted
+++ resolved
@@ -47,15 +47,9 @@
      apidocs: pydoctor
      narrativedocs: sphinx
 
-<<<<<<< HEAD
-; We pass all environment variables so they are available inside the tox
-; environments
-passenv = *
-=======
 ; All environment variables are passed.
 passenv = *
 
->>>>>>> 30803610
 setenv =
    # Enable sub-processes coverage reports and store coverage reports in a
    # known location.
@@ -63,19 +57,6 @@
    COVERAGE_FILE = {toxworkdir}/.coverage
 
 commands =
-<<<<<<< HEAD
-    ; This is the non-coverage test run.
-    {tests,nomodules}: printenv
-    {tests,nomodules}: {envbindir}/trial --reactor={env:TWISTED_REACTOR:default} --reporter={env:TRIAL_REPORTER:verbose}  {posargs:twisted}
-
-    ; This is the coverage test run.
-    coverage: printenv
-    coverage: python {toxinidir}/admin/_copy.py {toxinidir}/admin/zz_coverage.pth {envsitepackagesdir}/zz_coverage.pth
-    coverage: coverage erase
-    coverage: coverage run -p --rcfile={toxinidir}/.coveragerc {envbindir}/trial --reactor={env:TWISTED_REACTOR:default} --reporter={env:TRIAL_REPORTER:verbose} {posargs:twisted}
-    coverage: python {toxinidir}/admin/_copy.py "_trial_temp/.coverage*" {toxinidir}
-    coverage: python {toxinidir}/admin/_copy.py ".coverage*" {toxinidir}
-=======
 
     ; Install PyDoctor here so it DOESNT overwrite Twisted
     py27-{tests,coverage}: pip install --no-deps epydoc pydoctor
@@ -103,7 +84,6 @@
     codecov-publish: coverage combine {toxworkdir}
     codecov-publish: coverage xml -o coverage.xml -i
     codecov-publish: codecov {env:CODECOV_OPTIONS:}
->>>>>>> 30803610
 
     twistedchecker: twistedchecker {posargs:twisted}
     pyflakes: pyflakes {posargs:twisted admin bin}
@@ -126,18 +106,6 @@
 [testenv:topfile]
 basepython=python2.7
 changedir={toxinidir}
-<<<<<<< HEAD
-
-[tox:travis]
-; This section is used by tox-travis
-; https://pypi.python.org/pypi/tox-travis
-2.7 = py27-coverage-posix,py27-nomodules-posix,topfile,narrativedocs,pyflakes
-3.3 = py33-coverage-posix
-3.4 = py34-coverage-posix
-3.5 = py35-coverage-posix
-pypy = pypy-coverage-posix
-=======
 [testenv:manifest-checker]
 basepython=python2.7
-changedir={toxinidir}
->>>>>>> 30803610
+changedir={toxinidir}