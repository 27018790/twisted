# This file dictates what goes into a sdist tarball.
# As a release tarball, we want to include:
#  - All of the library code.
#  - All the useful documentation (but not the super historic stuff)
#  - All of the test files, so that the tests can be run on an installed copy.
# We do not want to include:
#  - Release management files (e.g. topfiles)
#  - Things only useful when running from a source checkout (_preamble.py)

# Do not include the old topfiles, or news fragments
recursive-exclude src/twisted *.misc *.bugfix *.doc *.feature *.removal
recursive-exclude src/twisted NEWS README topfiles
exclude src/twisted/topfiles/CREDITS src/twisted/topfiles/ChangeLog.Old

# Include NEWS, READMEs, etc
recursive-include docs README
include NEWS README.rst INSTALL.rst CONTRIBUTING LICENSE code_of_conduct.md

# Exclude admin scripts and things only useful when running from a source checkout
<<<<<<< HEAD
exclude bin/_preamble.py
exclude admin
exclude bin/admin
recursive-exclude admin *
recursive-exclude bin/admin *
=======
exclude codecov.yml
exclude appveyor.yml
prune bin
prune admin
prune .travis
>>>>>>> fc120b8a

# Include test-running utilities for downstream packagers
include tox.ini .coveragerc

# Include our docs templates
recursive-include twisted/python/_pydoctortemplates *.html

# Python 3 setup file
include setup3.py

# Some tests stuff
recursive-include src/twisted *.pem
include src/twisted/internet/test/fake_CAs/*
include src/twisted/mail/test/rfc822.message

# Some extras
recursive-include src/twisted *.glade *.pxi *.h *.c *.bat *.g *.pyx *.zsh *.txt

# Docs
include docs/fun/lightbulb
recursive-include docs/historic/Quotes *
recursive-include docs *.1
recursive-include docs *.Quotes
recursive-include docs *.bat
recursive-include docs *.bmp
recursive-include docs *.com
recursive-include docs *.conf
recursive-include docs *.css
recursive-include docs *.dia
recursive-include docs *.gif
recursive-include docs *.glade
recursive-include docs *.html
recursive-include docs *.ico
recursive-include docs *.nib
recursive-include docs *.pem
recursive-include docs *.placeholder
recursive-include docs *.png
recursive-include docs *.py
recursive-include docs *.rpy
recursive-include docs *.rst
recursive-include docs *.rtl
recursive-include docs *.service
recursive-include docs *.socket
recursive-include docs *.svg
recursive-include docs *.tac
recursive-include docs *.tidyrc
recursive-include docs *.tpl
recursive-include docs *.txt
recursive-include docs *.users
recursive-include docs *.xml
recursive-include docs Makefile

# Don't have the real old historic docs
exclude docs/historic/2003
recursive-exclude docs/historic/2003 *<|MERGE_RESOLUTION|>--- conflicted
+++ resolved
@@ -17,19 +17,11 @@
 include NEWS README.rst INSTALL.rst CONTRIBUTING LICENSE code_of_conduct.md
 
 # Exclude admin scripts and things only useful when running from a source checkout
-<<<<<<< HEAD
-exclude bin/_preamble.py
-exclude admin
-exclude bin/admin
-recursive-exclude admin *
-recursive-exclude bin/admin *
-=======
 exclude codecov.yml
 exclude appveyor.yml
 prune bin
 prune admin
 prune .travis
->>>>>>> fc120b8a
 
 # Include test-running utilities for downstream packagers
 include tox.ini .coveragerc
