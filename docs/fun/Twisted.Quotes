--- conflicted
+++ resolved
@@ -1,25 +1,3 @@
-<<<<<<< HEAD
-<kenaan> Amber Brown closed <https://tm.tl/#8214> - Twisted should move to a src/ directory layout
-<hawkowl> glyph it is done
-<glyph> hawkowl: ohhhhhhh shiiiiiiiiiiiiiiiiiii
-glyph (~glyph@172.99.77.232) left the channel ("Textual IRC Client: www.textualapp.com")
-%
-<runciter> the problem with scrum and agile is that, ironically, it doesn't seem to work well when you don't know what you don't know
-<runciter> what happens if your story is "make our data storage consistent, available and partition-resistant"
-<runciter> and you only get ACM access halfway through the sprint
-%
-<runciter> it's a consultancy about nothing
-<meejah> we could call it Scrumfeld
-%
-<lukasa> Could I solve the problem of evil?
-<lukasa> I mean, look, my suspicion is that the solution to the problem of evil is probably not implementable within the twisted codebase.
-<lukasa> I'm not even entirely certain that it can be done in userspace.
-%
-<vshyba> Twisted is awesome, I feel like Neo in Matrix when he pauses bullets: self.transport.pauseProducing()
-%
-<runciter> glyph: i feel like not checking certs was the most popular thing in the world in 2008
-<runciter> it was like, 1) not checking cert validity 2) ruby on rails
-%
 <runciter> it appears that i've been banned from most servers
 <@glyph> runciter: you probably joined too many channels from the same nick / IP
 <runciter> glyph: yep :(  since this currently in the "dumb hack" stage of development i figured my code would blow up first
@@ -29,6 +7,4 @@
 <runciter> glyph: this was never a problem with gevent
 %
 <derwolfe> Twisted - thank you for continuing to be fun to use and relatively easy to test 😃
-%
-=======
->>>>>>> 4368c0b8
+%