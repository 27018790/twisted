--- conflicted
+++ resolved
@@ -662,7 +662,6 @@
 almostModules = [
     # twisted.conch.test_knownhosts tests parts of the default module
     "twisted.conch.client.agent",
-<<<<<<< HEAD
     # twisted.conch.client.default has tests that depend on
     "twisted.conch.client.options",
     # twisted.conch.test.test_text and twisted.conch.test.test_window
@@ -670,8 +669,6 @@
     # Python 3 test coverage
     "twisted.conch.insults.helper",
     "twisted.conch.insults.insults",
-=======
->>>>>>> ef1b5509
     # Required for Trial
     "twisted.python.logfile",
     # Missing test coverage, see #6156:
