--- conflicted
+++ resolved
@@ -90,13 +90,11 @@
     """
     An HTTP request.
 
-<<<<<<< HEAD
     @ivar defaultContentType: A C{bytes} giving the default I{Content-Type}
         value to send in responses if no other value is set.  L{None} disables
         the default.
-=======
+
     @ivar session: This stores a session available to HTTP and HTTPS requests.
->>>>>>> 28080dc8
     """
 
     defaultContentType = b"text/html"
@@ -418,17 +416,9 @@
             cookieString = 'TWISTED_SECURE_SESSION'
             session = self._secureSession
 
-<<<<<<< HEAD
-
-    def getSession(self, sessionInterface=None):
-        # Session management
-        if not self.session:
-            cookiename = b"_".join([b'TWISTED_SESSION'] + self.sitepath)
-=======
         # Session management
         if not session:
             cookiename = string.join([cookieString] + self.sitepath, "_")
->>>>>>> 28080dc8
             sessionCookie = self.getCookie(cookiename)
             if sessionCookie:
                 try:
@@ -436,12 +426,6 @@
                 except KeyError:
                     pass
             # if it still hasn't been set, fix it up.
-<<<<<<< HEAD
-            if not self.session:
-                self.session = self.site.makeSession()
-                self.addCookie(cookiename, self.session.uid, path=b'/')
-        self.session.touch()
-=======
             if not session:
                 session = self.site.makeSession()
                 self.addCookie(cookiename, session.uid, path='/',
@@ -455,7 +439,6 @@
         else:
             self._secureSession = session
 
->>>>>>> 28080dc8
         if sessionInterface:
             return session.getComponent(sessionInterface)
 
