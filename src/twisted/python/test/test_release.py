--- conflicted
+++ resolved
@@ -20,15 +20,7 @@
 import shutil
 
 from datetime import date
-<<<<<<< HEAD
-from io import BytesIO
-try:
-    from urllib2 import urlopen
-except ImportError:
-    from urllib.request import urlopen
-=======
 from io import BytesIO as StringIO
->>>>>>> 76ca7457
 
 from twisted.trial.unittest import TestCase, FailTest, SkipTest
 
