--- conflicted
+++ resolved
@@ -111,13 +111,8 @@
     def test_extrasRequireDictContainsKeys(self):
         """
         L{_EXTRAS_REQUIRE} contains options for all documented extras: C{dev},
-<<<<<<< HEAD
         C{tls}, C{conch}, C{soap}, C{serial}, C{all_non_platform}, C{sendfd27},
-        C{osx_platform}, and C{windows_platform}.
-=======
-        C{tls}, C{conch}, C{soap}, C{serial}, C{all_non_platform},
         C{macos_platform}, and C{windows_platform}.
->>>>>>> 80e67a67
         """
         self.assertIn('sendfd27', _EXTRAS_REQUIRE)
         self.assertIn('dev', _EXTRAS_REQUIRE)
