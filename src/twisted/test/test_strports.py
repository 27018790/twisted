--- conflicted
+++ resolved
@@ -49,56 +49,4 @@
         """
         from twisted.internet import reactor as globalReactor
         aService = strports.service("tcp:80", None)
-<<<<<<< HEAD
-        self.assertIs(aService.endpoint._reactor, globalReactor)
-
-
-    def test_serviceDeprecatedDefault(self):
-        """
-        L{strports.service} still accepts a 'default' argument, which will
-        affect the parsing of 'default' (i.e. 'not containing a colon')
-        endpoint descriptions, but this behavior is deprecated.
-        """
-        svc = strports.service("8080", None, "unix")
-        self.assertIsInstance(svc.endpoint, UNIXServerEndpoint)
-        warnings = self.flushWarnings([self.test_serviceDeprecatedDefault])
-        self.assertEqual(warnings[0]['category'], DeprecationWarning)
-        self.assertEqual(
-            warnings[0]['message'],
-            "The 'default' parameter was deprecated in Twisted 10.2.0.  "
-            "Use qualified endpoint descriptions; for example, 'tcp:8080'.")
-        self.assertEqual(len(warnings), 1)
-
-        # Almost the same case, but slightly tricky - explicitly passing the
-        # old default value, None, also must trigger a deprecation warning.
-        svc = strports.service("tcp:8080", None, None)
-        self.assertIsInstance(svc.endpoint, TCP4ServerEndpoint)
-        warnings = self.flushWarnings([self.test_serviceDeprecatedDefault])
-        self.assertEqual(warnings[0]['category'], DeprecationWarning)
-        self.assertEqual(
-            warnings[0]['message'],
-            "The 'default' parameter was deprecated in Twisted 10.2.0.")
-        self.assertEqual(len(warnings), 1)
-
-
-    def test_serviceDeprecatedUnqualified(self):
-        """
-        Unqualified strport descriptions, i.e. "8080", are deprecated.
-        """
-        svc = strports.service("8080", None)
-        self.assertIsInstance(svc.endpoint, TCP4ServerEndpoint)
-        warnings = self.flushWarnings(
-            [self.test_serviceDeprecatedUnqualified])
-        self.assertEqual(warnings[0]['category'], DeprecationWarning)
-        self.assertEqual(
-            warnings[0]['message'],
-            "Unqualified strport description passed to 'service'. "
-            "Use qualified endpoint descriptions; for example, 'tcp:8080'.")
-        self.assertEqual(len(warnings), 1)
-
-
-if _PY3:
-    del DeprecatedParseTests
-=======
-        self.assertIs(aService.endpoint._reactor, globalReactor)
->>>>>>> 787e16bd
+        self.assertIs(aService.endpoint._reactor, globalReactor)