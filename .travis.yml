--- conflicted
+++ resolved
@@ -68,25 +68,13 @@
   allow_failures:
     # For now, OSX run on Travis-CI has a few failures.
     - os: osx
-<<<<<<< HEAD
     # PYPY is not yet a supported platform
     - python: pypy
-=======
     # twistedchecker job was introduce as an experimental job.
     # Once it is stable we can enforce it
     - env: TOXENV=txchecker-travis
 
 
-addons:
-  apt:
-    packages:
-    - libssl-dev
-    - libssl1.0.0
-
-cache:
-  directories:
-    - $HOME/.cache/pip
->>>>>>> 0c5a88ab
 
 install:
   - ./.travis/install.sh tox
